--- conflicted
+++ resolved
@@ -233,8 +233,7 @@
 	 * @return collection of converted elements
 	 * @throws RuntimeException in case conversion fails
 	 */
-<<<<<<< HEAD
-	public <T> List<T> readObjectCollection(byte [] data, Class<T> clazz) {
+	public <T> ResourceList<T> readObjectCollection(byte [] data, Class<T> clazz) {
 		return readObjectCollectionInternal(data, clazz, null);
 	}
 
@@ -247,10 +246,7 @@
 	 * @return collection of converted elements
 	 * @throws RuntimeException in case conversion fails
 	 */
-	private <T> List<T> readObjectCollectionInternal(byte [] data, Class<T> clazz, ResolverState resolverState) {
-=======
-	public <T> ResourceList<T> readObjectCollection(byte [] data, Class<T> clazz) {
->>>>>>> bd47d331
+	private <T> ResourceList<T> readObjectCollectionInternal(byte [] data, Class<T> clazz, ResolverState resolverState) {
 
 		try {
 			JsonNode rootNode = objectMapper.readTree(data);
