--- conflicted
+++ resolved
@@ -12,6 +12,7 @@
 import com.github.jasminb.jsonapi.annotations.Type;
 import com.github.jasminb.jsonapi.models.errors.Error;
 import com.github.jasminb.jsonapi.models.errors.ErrorResponse;
+import retrofit.http.HEAD;
 
 import java.io.IOException;
 import java.lang.reflect.Field;
@@ -399,7 +400,18 @@
 						if (linkNode != null) {
 							link = getLink(linkNode);
 
-<<<<<<< HEAD
+							if (FIELD_RELATIONSHIP_MAP.get(relationshipField).strategy() == ResolutionStrategy.REF) {
+								if (String.class.isAssignableFrom(relationshipField.getType())) {
+									relationshipField.set(object, link);
+									continue;
+								}
+
+								throw new IllegalArgumentException("Reference resolution strategy requires String " +
+										"type, but " + relationshipField.getDeclaringClass().getName() + "#" +
+										relationshipField.getName() + " has type " +
+										relationshipField.getType().getName());
+							}
+
 							if (resolverState.visited(link)) {
 								return;
 							}
@@ -412,22 +424,6 @@
                                 } else if (hasResourceLinkage(relationship)) {
                                     relationshipField.set(object, readObjectInternal(content, type, resolverState));
                                 }
-=======
-							if (FIELD_RELATIONSHIP_MAP.get(relationshipField).strategy() == ResolutionStrategy.REF) {
-								if (String.class.isAssignableFrom(relationshipField.getType())) {
-									relationshipField.set(object, link);
-									continue;
-								}
-
-								throw new IllegalArgumentException("Reference resolution strategy requires String " +
-										"type, but " + relationshipField.getDeclaringClass().getName() + "#" +
-										relationshipField.getName() + " has type " +
-										relationshipField.getType().getName());
-							}
-
-							if (isCollection(relationship)) {
-								relationshipField.set(object, readObjectCollection(resolver.resolve(link), type));
->>>>>>> 2af399f5
 							} else {
 								JsonNode resolvedNode = objectMapper.readTree(content);
 								if (ValidationUtils.isCollection(resolvedNode)) {
