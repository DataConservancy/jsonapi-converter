--- conflicted
+++ resolved
@@ -399,29 +399,24 @@
 						if (linkNode != null) {
 							link = getLink(linkNode);
 
-<<<<<<< HEAD
 							if (resolverState.visited(link)) {
 								return;
 							}
 
-							if (isCollection(relationship)) {
-								relationshipField.set(object, readObjectCollectionInternal(resolver.resolve(link), type, resolverState));
-							} else {
-								relationshipField.set(object, readObjectInternal(resolver.resolve(link), type, resolverState));
-=======
+							byte[] content = resolver.resolve(link);
+
 							if (hasResourceLinkage(relationship)) {
 								if (isCollection(relationship)) {
-                                    relationshipField.set(object, readObjectCollection(resolver.resolve(link), type));
+                                    relationshipField.set(object, readObjectCollectionInternal(content, type, resolverState));
                                 } else if (hasResourceLinkage(relationship)) {
-                                    relationshipField.set(object, readObject(resolver.resolve(link), type));
+                                    relationshipField.set(object, readObjectInternal(content, type, resolverState));
                                 }
 							} else {
-								byte[] content = resolver.resolve(link);
 								JsonNode resolvedNode = objectMapper.readTree(content);
 								if (ValidationUtils.isCollection(resolvedNode)) {
-									relationshipField.set(object, readObjectCollection(content, type));
+									relationshipField.set(object, readObjectCollectionInternal(content, type, resolverState));
 								} else if (ValidationUtils.isObject(resolvedNode)) {
-									relationshipField.set(object, readObject(content, type));
+									relationshipField.set(object, readObjectInternal(content, type, resolverState));
 								} else if (ErrorUtils.hasErrors(resolvedNode)){
 									ErrorResponse errors = ErrorUtils.parseError(resolvedNode);
 									StringBuilder msg = new StringBuilder("Unable to parse the response document for " +
@@ -443,7 +438,6 @@
 									throw new RuntimeException("Response document for '" + link + "' does not contain" +
 											" primary data.");
 								}
->>>>>>> ca9ef310
 							}
 						}
 					} else {
